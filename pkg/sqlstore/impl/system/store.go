package system

import (
	"context"
	"errors"
	"fmt"
	"math/big"
	"time"

	"github.com/rs/zerolog/log"

	"strings"

	"github.com/golang-migrate/migrate/v4"
	_ "github.com/golang-migrate/migrate/v4/database/postgres" // triggers something?
	bindata "github.com/golang-migrate/migrate/v4/source/go_bindata"
	"github.com/jackc/pgtype"
	"github.com/jackc/pgx/v4/pgxpool"
	"github.com/textileio/go-tableland/internal/tableland"
	"github.com/textileio/go-tableland/pkg/sqlstore"
	"github.com/textileio/go-tableland/pkg/sqlstore/impl/system/internal/db"
	"github.com/textileio/go-tableland/pkg/sqlstore/impl/system/migrations"
)

// SystemStore provides a persistent layer for storage requests.
type SystemStore struct {
	db *db.Queries
}

// New returns a new SystemStore backed by `pgxpool.Pool`.
func New(pool *pgxpool.Pool) (*SystemStore, error) {
	as := bindata.Resource(migrations.AssetNames(),
		func(name string) ([]byte, error) {
			return migrations.Asset(name)
		})
	err := executeMigration(pool.Config().ConnString(), as)
	if err != nil {
		return nil, fmt.Errorf("initializing db connection: %s", err)
	}

	return &SystemStore{db: db.New(pool)}, nil
}

// GetTable fetchs a table from its UUID.
func (s *SystemStore) GetTable(ctx context.Context, id tableland.TableID) (sqlstore.Table, error) {
	dbID := pgtype.Numeric{}
	if err := dbID.Set(id.String()); err != nil {
		return sqlstore.Table{}, fmt.Errorf("parsing id to numeric: %s", err)
	}
	table, err := s.db.GetTable(ctx, dbID)
	if err != nil {
		return sqlstore.Table{}, fmt.Errorf("failed to get the table: %s", err)
	}
	return tableFromSQLToDTO(table)
}

// GetTablesByController fetchs a table from controller address.
func (s *SystemStore) GetTablesByController(ctx context.Context, controller string) ([]sqlstore.Table, error) {
	if err := sanitizeAddress(controller); err != nil {
		return []sqlstore.Table{}, fmt.Errorf("sanitizing address: %s", err)
	}
	sqlcTables, err := s.db.GetTablesByController(ctx, controller)
	if err != nil {
		return []sqlstore.Table{}, fmt.Errorf("failed to get the table: %s", err)
	}

	tables := make([]sqlstore.Table, len(sqlcTables))
	for i := range sqlcTables {
		tables[i], err = tableFromSQLToDTO(sqlcTables[i])
		if err != nil {
			return nil, fmt.Errorf("parsing database table to dto: %s", err)
		}
	}

	return tables, nil
}

// Authorize grants the provided address permission to use the system.
func (s *SystemStore) Authorize(ctx context.Context, address string) error {
	if err := sanitizeAddress(address); err != nil {
		return fmt.Errorf("sanitizing address: %s", err)
	}
	if err := s.db.Authorize(ctx, address); err != nil {
		return fmt.Errorf("authorizating: %s", err)
	}
	return nil
}

// Revoke removes permission to use the system from the provided address.
func (s *SystemStore) Revoke(ctx context.Context, address string) error {
	if err := sanitizeAddress(address); err != nil {
		return fmt.Errorf("sanitizing address: %s", err)
	}
	if err := s.db.Revoke(ctx, address); err != nil {
		return fmt.Errorf("revoking: %s", err)
	}
	return nil
}

// IsAuthorized checks if the provided address has permission to use the system.
func (s *SystemStore) IsAuthorized(ctx context.Context, address string) (sqlstore.IsAuthorizedResult, error) {
	if err := sanitizeAddress(address); err != nil {
		return sqlstore.IsAuthorizedResult{}, fmt.Errorf("sanitizing address: %s", err)
	}
	authorized, err := s.db.IsAuthorized(ctx, address)
	if err != nil {
		return sqlstore.IsAuthorizedResult{}, fmt.Errorf("checking authorization: %s", err)
	}
	return sqlstore.IsAuthorizedResult{IsAuthorized: authorized}, nil
}

// GetAuthorizationRecord gets the authorization record for the provided address.
func (s *SystemStore) GetAuthorizationRecord(
	ctx context.Context,
	address string,
) (sqlstore.AuthorizationRecord, error) {
	if err := sanitizeAddress(address); err != nil {
		return sqlstore.AuthorizationRecord{}, fmt.Errorf("sanitizing address: %s", err)
	}
	res, err := s.db.GetAuthorized(ctx, address)
	if err != nil {
		return sqlstore.AuthorizationRecord{}, fmt.Errorf("getthing authorization record: %s", err)
	}
	if res.Address == "" {
		return sqlstore.AuthorizationRecord{}, fmt.Errorf("address not authorized")
	}
	var lastSeen *time.Time
	if res.LastSeen.Valid {
		lastSeen = &res.LastSeen.Time
	}
	return sqlstore.AuthorizationRecord{
		Address:          res.Address,
		CreatedAt:        res.CreatedAt,
		LastSeen:         lastSeen,
		CreateTableCount: res.CreateTableCount,
		RunSQLCount:      res.RunSqlCount,
	}, nil
}

// ListAuthorized returns a list of all authorization records.
func (s *SystemStore) ListAuthorized(ctx context.Context) ([]sqlstore.AuthorizationRecord, error) {
	res, err := s.db.ListAuthorized(ctx)
	if err != nil {
		return nil, fmt.Errorf("getthing authorization records: %s", err)
	}

	records := make([]sqlstore.AuthorizationRecord, 0)
	for _, r := range res {
		rec := sqlstore.AuthorizationRecord{
			Address:          r.Address,
			CreatedAt:        r.CreatedAt,
			CreateTableCount: r.CreateTableCount,
			RunSQLCount:      r.RunSqlCount,
		}
		if r.LastSeen.Valid {
			lastSeen := r.LastSeen.Time
			rec.LastSeen = &lastSeen
		}
		records = append(records, rec)
	}

	return records, nil
}

// IncrementCreateTableCount increments the counter.
func (s *SystemStore) IncrementCreateTableCount(ctx context.Context, address string) error {
	if err := sanitizeAddress(address); err != nil {
		return fmt.Errorf("sanitizing address: %s", err)
	}
	if err := s.db.IncrementCreateTableCount(ctx, address); err != nil {
		return fmt.Errorf("incrementing create table count: %s", err)
	}
	return nil
}

// IncrementRunSQLCount increments the counter.
func (s *SystemStore) IncrementRunSQLCount(ctx context.Context, address string) error {
	if err := sanitizeAddress(address); err != nil {
		return fmt.Errorf("sanitizing address: %s", err)
	}
	if err := s.db.IncrementRunSQLCount(ctx, address); err != nil {
		return fmt.Errorf("incrementing run sql count: %s", err)
	}
	return nil
}

// executeMigration run db migrations and return a ready to use connection to the Postgres database.
func executeMigration(postgresURI string, as *bindata.AssetSource) error {
	// To avoid dealing with time zone issues, we just enforce UTC timezone
	if !strings.Contains(postgresURI, "timezone=UTC") {
		return errors.New("timezone=UTC is required in postgres URI")
	}
	d, err := bindata.WithInstance(as)
	if err != nil {
		return fmt.Errorf("creating source driver: %s", err)
	}

	m, err := migrate.NewWithSourceInstance("go-bindata", d, postgresURI)
	if err != nil {
		return fmt.Errorf("creating migration: %s", err)
	}
	version, dirty, err := m.Version()
	log.Info().
		Uint("dbVersion", version).
		Bool("dirty", dirty).
		Err(err).
		Msg("database migration executed")

	if err := m.Up(); err != nil && err != migrate.ErrNoChange {
		return fmt.Errorf("running migration up: %s", err)
	}

	return nil
}

func tableFromSQLToDTO(table db.SystemTable) (sqlstore.Table, error) {
	br := &big.Rat{}
	if err := table.ID.AssignTo(br); err != nil {
		return sqlstore.Table{}, fmt.Errorf("parsing numeric to bigrat: %s", err)
	}
	if !br.IsInt() {
		return sqlstore.Table{}, errors.New("parsed numeric isn't an integer")
	}
	id, err := tableland.NewTableID(br.Num().String())
	if err != nil {
		return sqlstore.Table{}, fmt.Errorf("parsing id to string: %s", err)
	}
	return sqlstore.Table{
		ID:          id,
		Controller:  table.Controller,
		Name:        table.Name,
		Description: table.Description,
		Structure:   table.Structure,
		CreatedAt:   table.CreatedAt,
	}, nil
<<<<<<< HEAD
=======
}

// Unfortunately, looks like there's no clean way to decode a pgtype.Numeric
// into a *big.Int or string. The code below is some internal method that
// pgtype.Numeric uses actually, but unfortunately they don't export toBigInt().
var big10 = big.NewInt(10)

func numericToString(n pgtype.Numeric) string {
	num := &big.Int{}
	num.Set(n.Int)
	if n.Exp > 0 {
		mul := &big.Int{}
		mul.Exp(big10, big.NewInt(int64(n.Exp)), nil)
		num.Mul(num, mul)
	}
	return num.String()
}

func sanitizeAddress(address string) error {
	if strings.ContainsAny(address, "%_") {
		return errors.New("address contains invalid characters")
	}
	return nil
>>>>>>> f0d029ed
}<|MERGE_RESOLUTION|>--- conflicted
+++ resolved
@@ -233,24 +233,6 @@
 		Structure:   table.Structure,
 		CreatedAt:   table.CreatedAt,
 	}, nil
-<<<<<<< HEAD
-=======
-}
-
-// Unfortunately, looks like there's no clean way to decode a pgtype.Numeric
-// into a *big.Int or string. The code below is some internal method that
-// pgtype.Numeric uses actually, but unfortunately they don't export toBigInt().
-var big10 = big.NewInt(10)
-
-func numericToString(n pgtype.Numeric) string {
-	num := &big.Int{}
-	num.Set(n.Int)
-	if n.Exp > 0 {
-		mul := &big.Int{}
-		mul.Exp(big10, big.NewInt(int64(n.Exp)), nil)
-		num.Mul(num, mul)
-	}
-	return num.String()
 }
 
 func sanitizeAddress(address string) error {
@@ -258,5 +240,4 @@
 		return errors.New("address contains invalid characters")
 	}
 	return nil
->>>>>>> f0d029ed
 }